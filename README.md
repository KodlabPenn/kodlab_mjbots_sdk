# Overview
The kodlab_mjbots_sdk has a few key key features added to the 
pi3_hat library developed by mjbots: https://github.com/mjbots/pi3hat
1. Cross compiling support from ubuntu 20.04 to Raspberry pi
2. Integration with NYU realtime_tools library: https://github.com/machines-in-motion/real_time_tools 
for better realtime performance
3. Integration with LCM (https://lcm-proj.github.io/) for remote logging and remote input to the robot
4.  The `MjbotsControlLoop` object which handles the structure of the control loop for
the easy creation of new controllers
5. The `MjbotsHardwareInterface` which provides a convenient interface for communicating with any number
of moteus motor controllers 
6. The `RobotBase` class which provides an interface for updating robot state and joint torques.

Note: This library only supports torque commands. If you wish to use
position control, you either must close the loop yourself or modify the 
library to allow for the position loop to Run on the moteus.

# Important
In order to keep the message size down, kp and kd on the motors must be set to 0

# Usage

## MjbotsControlLoop:
To use the Mjbots control loop, create a class which inherits the 
`MjbotsControlLoop` object and implements `Update` to set the torques in 
the robot object as follows.

```cpp
class MyControlLoop : public kodlab::mjbots::MjbotsControlLoop
{
  using MjbotsControlLoop::MjbotsControlLoop;
  void CalcTorques() override{
    std::vector<float> torques = control_effort;
    robot_->SetTorques(torques);
  }    
};
```

A simple example using the `MjbotsControlLoop` is provided in
`examples/spint_joints_example.cpp`.  The `MjbotsControlLoop` is optionally templated with an LCM
log type, an LCM input type, and a `RobotBase`-derived class. These are
described below.

## Accessing robot state
To access the robot state use `robot_->GetJointPositions()` or `robot_->GetJointVelocities()`
or `robot_->GetTorqueCmd()`

## Logging
To add logging to your robot either use one of the provided lcm objects or create your own, build
lcm data types with the provided script, and then include the relevant header. Then when defining
the child class of the `MjbotsControlLoop` add the template argument of the lcm class.
 
    class Controller : public MjbotsControlLoop<lcm_type>
 
Next implement the `PrepareLog` to add data to the logging object.

      void PrepareLog()  override{
        log_data_.data = data;
      }
 
Finally when creating the instance of the class set the `log_channel_name` option in the option struct.

      options.log_channel_name = "example";
      Controller control_loop(options)
      
To log data, on your laptop Start the bot lcm tunnel with `bot-lcm-tunnel <IP>` and Start logging using `lcm-logger`.
Refer again to `examples/spin_joints_example.cpp` for an example implementation.

## Input LCM Communication
In order to set gains during run time or to communicate between your laptop and the robot, first define the LCM data
type you would like to use, then build lcm types. Next when defining the child class of 
`MjbotsControlLoop` add the input template argument of the lcm class along with the logging lcm class.

    class Controller : public MjbotsControlLoop<LcmLog, LcmInput>

Next, implement the `ProcessInput` function to do things with the data in `lcm_sub_.data_`

      void ProcessInput()  override{
        gains_ = lcm_sub_.data_.gains;
      }

## Robot Base
The `RobotBase` object is intended to be inherited by a user-defined robot 
class.  The derived class should implement an override of 
`RobotBase::Update()`.  Note that this new `Update()` function must 
increment the cycle count.  A simple implementation follows.

```cpp
class MyRobot : virtual public kodlab::RobotBase
{
  using kodlab::RobotBase::RobotBase;

public:
  int mode = 0; // Member variables encode whatever added state we need
  // Set up robot update function for state and torques
  void Update() override
  { 
    cycle_count_++;
    std::vector<float> torques(num_joints_, 0);
    SetTorques(torques);
  }
};
```

The corresponding control loop definition would be.

```cpp
class MyController : public MjbotsControlLoop<LcmLog, LcmInput, MyRobot>
```

Refer to `include/examples/simple_robot.h` for a sample robot class and 
`examples/robot_example.cpp` for a usage example.

<<<<<<< HEAD
## Behavior Manager
The `BehaviorManager` class is a container for storing and running 
`Behavior`-derived behaviors.  This class maintains a default behavior at the 
beginning index in its internal vector. Additional behaviors can be appended to
the vector and the default behavior can be set by the user. The 
`BehaviorManager` can be composed into a child class of `MjbotsControlLoop` 
and used to maintain a series of behaviors running on a`RobotBase`-derived 
robot. 
=======
## Behaviors
The `Behavior` abstract class can be derived by the user and used to define 
custom behaviors.  The abstract class includes functions for behavior 
initialization, startup, updating, and stopping, as well as methods for 
declaring whether the behavior is prepared to transition to another behavior.  
For a user-defined behavior, this would look like the following, where 
`UserBehavior` is the new behavior and `UserRobot` is the user's `RobotBase`
child robot class.
```cpp
class UserBehavior : public kodlab::Behavior<UserRobot>
```
If LCM inputs and/or outputs are desired on a behavior level, the user should 
instead make a child of the `IOBehavior` class.  For example, the following 
defines `UserIOBehavior` which runs on `UserRobot` from above, receives inputs
through a `UserInput` LCM message, and logs outputs via a `UserOutput` LCM 
message.
```cpp
class UserIOBehavior : public kodlab::IOBehavior<UserRobot, UserInput, UserOutput>
```

Refer to the `SimpleSpinJointsBehavior` class defined in 
`include/examples/simple_spin_joints_behavior.h` for an example of how the 
behavior class can be implemented, and the `SimpleControlIOBehavior` in 
`include/examples/simple_control_io_behavior.h` for an example of implementing
a behavior with inputs and outputs.
>>>>>>> 1e6dbc17

## Soft Start
To configure the soft Start, set the `options.max_torque` and `options.soft_start_duration`. Where the
max torque is the maximum torque per motor and the soft Start duration is how long the torque ramp should last
in iterations of the control loop. 

## Console Logging
The `log.h` header provides a set of debug logging macros with adjustable
logging severity levels.  In order of increasing severity, the levels are 
`DEBUG`, `INFO`, `WARN`, `ERROR`, and `FATAL`.  

The minimum level for console output is set by defining `LOG_MIN_SEVERITY` 
(default is `DEBUG`).  Setting `LOG_MIN_SEVERITY` to `NONE` will disable macro 
console output.

Usage of the `LOG_XXXX` logging macros (where `XXXX` is `DEBUG`, `INFO`,
etc.) is akin to using [`std::fprintf`](https://en.cppreference.com/w/cpp/io/c/fprintf).
For example,
```cpp
LOG_WARN("This is a warning message.");
LOG_ERROR("%s", "This is an error message.");
```

Conditional logging macros `LOG_IF_XXXX` are also provided, which take a leading
conditional argument before the standard `std::fprintf` input.  For example,
```cpp
LOG_IF_INFO(false, "%s", "This info message will not be logged.");
LOG_IF_FATAL(true, "This fatal message will be logged.");
```

The default output of the `LOG_*` macros follows the format 
```
[SEVERITY][path/to/file | function:line_no] Logged message
```
The output behavior can be changed by redefining the `LOG_ARGS` and `LOG_FORMAT` 
macros.  For example, to produce output of the form 
```
[SEVERITY][path/to/file][line_no][function] Logging message
```
these macros would be redefined as follows
```cpp
#define LOG_ARGS(tag) tag, __FILE__, __LINE__, __func__
#define LOG_FORMAT "[%-5s][%-15s][%d][%s] "
```

Colored terminal output is provided by default via
[ANSI escape codes](https://gist.github.com/fnky/458719343aabd01cfb17a3a4f7296797).
This can be disabled by defining the `NO_COLOR` macro.



# Setup
This setup sets up the PI as an access point and sets up cross compiling on the main computer.
## Setting up your Pi
The setup instructions are for headless setup. If you are not comfortable with the headless operation
of a Pi, now is a good time to start. This setup will install the dependencies on the Pi and turn the
Pi into an access point/hotspot for easy connection to later on.
* Use a realtime pi kernel and flash sd card `https://github.com/guysoft/RealtimePi`
* Configure the ethernet on your laptop to share internet with the pi. 
    * The goal of this setup is to be able to ssh over ethernet onto the pi, and to give the pi access
    to the internet without connecting it to a wifi network
* With the PI power on and connected to your laptop via ethernet, use nmap on your laptop to find pi ipaddress `sudo nmap -sn IP/24`
* ssh onto pi `ssh pi@IP`, password is raspberry
* Change the pi password to something that you will remember
* From your laptop, scp setup script onto pi `scp <path to kodlab_mjbots_sdk>/utils/setup-system.py pi@IP:~/`
* From your laptop scp performance governer onto pi `scp <path to kodlab_mjbots_sdk>/utils/performance_governor.sh pi@IP:~/`
* Edit the setup script on the pi with your desired wifi ssid, wifi password, and wifi ip address
* On the Pi, run setup script  `sudo python3 setup-system.py`
    * This will install dependencies, make the operating system even more realtime, and setup the wifi access point
* On the Pi, run performance governor script via sudo
* Reboot pi
* Add pi to `etc/hosts` on your laptop to make ssh easier
* Add ssh key
* Run rsync command to get libraries onto computer (see below)


## Laptop Toolchain 
Taken from https://stackoverflow.com/questions/19162072/how-to-install-the-raspberry-pi-cross-compiler-on-my-linux-host-machine/58559140#58559140

Download the toolchain

    wget https://github.com/Pro/raspi-toolchain/releases/latest/download/raspi-toolchain.tar.gz

Extract the toolchain on your laptop

    sudo tar xfz raspi-toolchain.tar.gz --strip-components=1 -C /opt

Create the rootfs folder in `$HOME/raspberry/rootfs`

Get the libraries

    rsync -vR --progress -rl --delete-after --safe-links pi@<PI_IP>:/{lib,usr,opt} $HOME/raspberrypi/rootfs

Add the following lines to your `~/.bashrc` on your laptop, making sure your raspberry pi version is correct.

    export RASPBIAN_ROOTFS=$HOME/raspberrypi/rootfs
    export PATH=/opt/cross-pi-gcc/bin:$PATH
    export RASPBERRY_VERSION=4


## Laptop LCM
* Download lcm from git and install using make: https://lcm-proj.github.io/build_instructions.html
* If you have the java issue, it can be fixed here: https://github.com/lcm-proj/lcm/issues/241 
* Install lcm python with
    
    
    cd ../lcm-python
    
    sudo python3 setup.py install
* Add `export PYTHONPATH="${PYTHONPATH}:<path to sdk>/kodlab_mjbots_sdk"` to your `~/.bashrc`
* From the `kodlab_mjbots_sdk` repo, run `./scripts/make_lcm.sh` to generate lcm files. You will need to rerun this command each time you change an lcm definition.
* Install libbot2 from `https://github.com/KodlabPenn/libbot2`

* On the host computer to setup the connection Run `bot-lcm-tunnel <PI-IP or hostname>`. From here you can Start logging_ with


      lcm-logger

## Submodules
This repo uses submodules to set them up run the following commands from the repo folder
  
    git submodule init
    git submodule update

## Motor Setup
This section is a work in progress. Currently in order to setup the motors, we set the following parameters on the moteus:
* `servo.pid_position.kp`, `servo.pid_position.kd`, `servo.pid_position.ki` = `0`
* `servopos.position_min`,`servopos.position_max` = `nan`
* id

The pid gains are set to zero to keep the torque packet size down. Servo pos max and min are disabled since they can 
potentially cause confusing faults if you don't understand them.

# Building
Current command to build clean is

    cd .. && rm -R build/ && mkdir build && cd build/ && cmake .. -DCMAKE_TOOLCHAIN_FILE=<path to sdk>/cmake/pi.cmake && make

Normal build is 

    cmake .. -DCMAKE_TOOLCHAIN_FILE=~/mjbots/kodlab_mjbots_sdk/cmake/pi.cmake

# Running Code
To Run code, first scp the binary onto the pi, and then Run it as sudo using:

    sudo ./code_binary

# Citation
To cite this repo please use the information in the CITATION.cff file

# Acknowledgement
This work was supported by ONR grant #N00014- 16-1-2817, a Vannevar Bush Fellowship held by Daniel Koditschek,
sponsored by the Basic Research Office of the Assistant Secretary of Defense for Research and Engineering.<|MERGE_RESOLUTION|>--- conflicted
+++ resolved
@@ -111,7 +111,32 @@
 Refer to `include/examples/simple_robot.h` for a sample robot class and 
 `examples/robot_example.cpp` for a usage example.
 
-<<<<<<< HEAD
+## Behaviors
+The `Behavior` abstract class can be derived by the user and used to define 
+custom behaviors.  The abstract class includes functions for behavior 
+initialization, startup, updating, and stopping, as well as methods for 
+declaring whether the behavior is prepared to transition to another behavior.  
+For a user-defined behavior, this would look like the following, where 
+`UserBehavior` is the new behavior and `UserRobot` is the user's `RobotBase`
+child robot class.
+```cpp
+class UserBehavior : public kodlab::Behavior<UserRobot>
+```
+If LCM inputs and/or outputs are desired on a behavior level, the user should 
+instead make a child of the `IOBehavior` class.  For example, the following 
+defines `UserIOBehavior` which runs on `UserRobot` from above, receives inputs
+through a `UserInput` LCM message, and logs outputs via a `UserOutput` LCM 
+message.
+```cpp
+class UserIOBehavior : public kodlab::IOBehavior<UserRobot, UserInput, UserOutput>
+```
+
+Refer to the `SimpleSpinJointsBehavior` class defined in 
+`include/examples/simple_spin_joints_behavior.h` for an example of how the 
+behavior class can be implemented, and the `SimpleControlIOBehavior` in 
+`include/examples/simple_control_io_behavior.h` for an example of implementing
+a behavior with inputs and outputs.
+
 ## Behavior Manager
 The `BehaviorManager` class is a container for storing and running 
 `Behavior`-derived behaviors.  This class maintains a default behavior at the 
@@ -120,33 +145,6 @@
 `BehaviorManager` can be composed into a child class of `MjbotsControlLoop` 
 and used to maintain a series of behaviors running on a`RobotBase`-derived 
 robot. 
-=======
-## Behaviors
-The `Behavior` abstract class can be derived by the user and used to define 
-custom behaviors.  The abstract class includes functions for behavior 
-initialization, startup, updating, and stopping, as well as methods for 
-declaring whether the behavior is prepared to transition to another behavior.  
-For a user-defined behavior, this would look like the following, where 
-`UserBehavior` is the new behavior and `UserRobot` is the user's `RobotBase`
-child robot class.
-```cpp
-class UserBehavior : public kodlab::Behavior<UserRobot>
-```
-If LCM inputs and/or outputs are desired on a behavior level, the user should 
-instead make a child of the `IOBehavior` class.  For example, the following 
-defines `UserIOBehavior` which runs on `UserRobot` from above, receives inputs
-through a `UserInput` LCM message, and logs outputs via a `UserOutput` LCM 
-message.
-```cpp
-class UserIOBehavior : public kodlab::IOBehavior<UserRobot, UserInput, UserOutput>
-```
-
-Refer to the `SimpleSpinJointsBehavior` class defined in 
-`include/examples/simple_spin_joints_behavior.h` for an example of how the 
-behavior class can be implemented, and the `SimpleControlIOBehavior` in 
-`include/examples/simple_control_io_behavior.h` for an example of implementing
-a behavior with inputs and outputs.
->>>>>>> 1e6dbc17
 
 ## Soft Start
 To configure the soft Start, set the `options.max_torque` and `options.soft_start_duration`. Where the
