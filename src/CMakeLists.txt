# Note that headers are optional, and do not affect add_library, but they will not
# show up in IDEs unless they are listed in add_library.
# Optionally glob, but only for CMake 3.12 or later:
set(HEADER_LIST "${kodlab_mjbots_sdk_SOURCE_DIR}/include/kodlab_mjbots_sdk/pi3hat.h"
                "${kodlab_mjbots_sdk_SOURCE_DIR}/include/kodlab_mjbots_sdk/moteus_protocol.h"
                "${kodlab_mjbots_sdk_SOURCE_DIR}/include/kodlab_mjbots_sdk/pi3hat_moteus_interface.h"
                "${kodlab_mjbots_sdk_SOURCE_DIR}/include/kodlab_mjbots_sdk/mjbots_hardware_interface.h"
                "${kodlab_mjbots_sdk_SOURCE_DIR}/include/kodlab_mjbots_sdk/common_header.h"
                "${kodlab_mjbots_sdk_SOURCE_DIR}/include/kodlab_mjbots_sdk/polar_leg.h"
                "${kodlab_mjbots_sdk_SOURCE_DIR}/include/kodlab_mjbots_sdk/cartesian_leg.h"
                "${kodlab_mjbots_sdk_SOURCE_DIR}/include/kodlab_mjbots_sdk/soft_start.h"
                "${kodlab_mjbots_sdk_SOURCE_DIR}/include/kodlab_mjbots_sdk/lcm_subscriber.h"
<<<<<<< HEAD
                "${kodlab_mjbots_sdk_SOURCE_DIR}/include/kodlab_mjbots_sdk/lcm_message_handler.h"
=======
                "${kodlab_mjbots_sdk_SOURCE_DIR}/include/kodlab_mjbots_sdk/lcm_publisher.h"
>>>>>>> 18ec7ebe
                "${kodlab_mjbots_sdk_SOURCE_DIR}/include/kodlab_mjbots_sdk/abstract_realtime_object.h"
                "${kodlab_mjbots_sdk_SOURCE_DIR}/include/kodlab_mjbots_sdk/mjbots_control_loop.h"
                "${kodlab_mjbots_sdk_SOURCE_DIR}/include/kodlab_mjbots_sdk/joint_base.h"
                "${kodlab_mjbots_sdk_SOURCE_DIR}/include/kodlab_mjbots_sdk/joint_moteus.h"
                "${kodlab_mjbots_sdk_SOURCE_DIR}/include/kodlab_mjbots_sdk/math.h"
                "${kodlab_mjbots_sdk_SOURCE_DIR}/include/kodlab_mjbots_sdk/rotations.h"
                "${kodlab_mjbots_sdk_SOURCE_DIR}/include/kodlab_mjbots_sdk/imu_data.h"
                "${kodlab_mjbots_sdk_SOURCE_DIR}/include/kodlab_mjbots_sdk/log.h"
                "${kodlab_mjbots_sdk_SOURCE_DIR}/include/kodlab_mjbots_sdk/robot_base.h"
        )

set(SOURCE_LIST "pi3hat.cpp" 
                "mjbots_hardware_interface.cpp"
                "polar_leg.cpp"
                "soft_start.cpp"
                "abstract_realtime_object.cpp"
                "robot_base.cpp"
                "joint_base.cpp"
                "cartesian_leg.cpp"
        )

# Make an automatic library - will be static or dynamic based on user setting
add_library(kodlab_mjbots_sdk  ${SOURCE_LIST} ${HEADER_LIST})

# We need this directory, and users of our library will need it too
target_include_directories(kodlab_mjbots_sdk PUBLIC ../include ../thirdparty/Eigen ../lcm_types
        $ENV{RASPBIAN_ROOTFS}/opt/vc/include
        $ENV{RASPBIAN_ROOTFS}/usr/local/include
        ../thirdparty/real_time_tools/include
        ../thirdparty/yaml-cpp/include
        )

target_link_libraries(kodlab_mjbots_sdk PUBLIC $ENV{RASPBIAN_ROOTFS}/opt/vc/lib/libbcm_host.so)

target_link_libraries(kodlab_mjbots_sdk PRIVATE ${LCM_NAMESPACE}lcm)

# All users of this library will need at least C++11
target_compile_features(kodlab_mjbots_sdk PUBLIC cxx_std_14)

set(THREADS_PREFER_PTHREAD_FLAG ON)
find_package(Threads REQUIRED)
target_link_libraries(kodlab_mjbots_sdk PRIVATE Threads::Threads)

# IDEs should put the headers in a nice place
source_group(
        TREE "${PROJECT_SOURCE_DIR}/include"
        PREFIX "Header Files"
        FILES ${HEADER_LIST})<|MERGE_RESOLUTION|>--- conflicted
+++ resolved
@@ -10,11 +10,8 @@
                 "${kodlab_mjbots_sdk_SOURCE_DIR}/include/kodlab_mjbots_sdk/cartesian_leg.h"
                 "${kodlab_mjbots_sdk_SOURCE_DIR}/include/kodlab_mjbots_sdk/soft_start.h"
                 "${kodlab_mjbots_sdk_SOURCE_DIR}/include/kodlab_mjbots_sdk/lcm_subscriber.h"
-<<<<<<< HEAD
                 "${kodlab_mjbots_sdk_SOURCE_DIR}/include/kodlab_mjbots_sdk/lcm_message_handler.h"
-=======
                 "${kodlab_mjbots_sdk_SOURCE_DIR}/include/kodlab_mjbots_sdk/lcm_publisher.h"
->>>>>>> 18ec7ebe
                 "${kodlab_mjbots_sdk_SOURCE_DIR}/include/kodlab_mjbots_sdk/abstract_realtime_object.h"
                 "${kodlab_mjbots_sdk_SOURCE_DIR}/include/kodlab_mjbots_sdk/mjbots_control_loop.h"
                 "${kodlab_mjbots_sdk_SOURCE_DIR}/include/kodlab_mjbots_sdk/joint_base.h"
