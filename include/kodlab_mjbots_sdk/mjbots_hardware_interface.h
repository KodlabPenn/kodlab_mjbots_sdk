// BSD 3-Clause License
// Copyright (c) 2021 The Trustees of the University of Pennsylvania. All Rights Reserved
// Authors:
// Shane Rozen-Levy <srozen01@seas.upenn.edu>



#pragma once

#ifndef INTERFACE_INCLUDED
  #error "do not include mjbots_hardware_interface directly, include interfaces.h instead"
#endif

#include <vector>
#include <map>
#include <future>
#include <memory>
#include <optional>
#include "kodlab_mjbots_sdk/moteus_protocol.h"
#include "kodlab_mjbots_sdk/joint_moteus.h"
#include "kodlab_mjbots_sdk/pi3hat_moteus_interface.h"
#include "kodlab_mjbots_sdk/soft_start.h"
#include "kodlab_mjbots_sdk/imu_data.h"
#include "kodlab_mjbots_sdk/robot_interface.h"

namespace kodlab::mjbots {

/*!
 * @brief Object allowing interaction with the Mjbots Moteus motor controller
 *        hardware
 */
class MjbotsHardwareInterface : public kodlab::RobotInterface {
 public:

  /*!
   * @brief constructs an mjbots_robot_interface to communicate with a collection of moeteusses
   * @param joint_list a vector of shared pointers to joints defining the motors in the robot
   * @param realtime_params the realtime parameters defining cpu and realtime priority
   * @param imu_mounting_deg Orientation of the imu on the pi3hat. Assumes gravity points in the +z direction
   * @param imu_rate_hz Frequency of the imu updates from the pi3hat
   * @param imu_data_ptr Shared pointer to imu_data to use or nullptr if it should make its own
   * @param imu_world_offset_deg [Optional] IMU orientation offset. Useful for re-orienting gravity, etc.
   * @param dry_run if true, sends zero-torques to Moteus controllers
   * @param print_torques if true, prints torque commands
   * @param use_pd_commands if true, packets to the moteus include pd gains and setpoints
   */
  MjbotsHardwareInterface(std::vector<std::shared_ptr<JointMoteus>> joint_list,
                       const RealtimeParams &realtime_params,
                       ::mjbots::pi3hat::Euler imu_mounting_deg = ::mjbots::pi3hat::Euler(),
                       int imu_rate_hz = 1000,
                       std::shared_ptr<::kodlab::IMUData<float>> imu_data_ptr = nullptr,
                       std::optional<::mjbots::pi3hat::Euler > imu_world_offset_deg = std::nullopt,
                       bool dry_run = false,
                       bool print_torques = false,
                       bool use_pd_commands = false
                       );

  /**
   * @brief Send and recieve initial communications effectively starting the robot
   * 
   */
  void Init() override;

  /*!
   * @brief Checks to make sure the response is ready and then adds the response to the data members in the robot interface
   * should be called after send command.
   * WARNING this is a blocking function call
   */
  void ProcessReply() override;

  /*!
   * @brief initiates a cycle of communication with the pi3hat. Sends torques and requests responses.
   * WARNING this is a non blocking function call, to get the response use process reply.
   * WARNING you must call ProcessReply after calling SendCommand before sending the next command
   */
  void SendCommand() override;
  
  /*!
   * @brief sets the moteus message to be stop, Run this followed by send command to stop the motors
   */
  void SetModeStop() override;

  /*!
   * @brief Stops the robot by setting and sending stop commands
   */
  void Stop() override;

  /*!
   * @brief shuts down the can thread
   */
  void Shutdown() override;

  /*!
    * @brief Get a vector of shared_ptrs to joints 
    * @return a vector of shared pointers to the desired joints
    */
  std::vector<std::shared_ptr<JointMoteus>> GetJoints();

  /*!
   * @brief accessor for the joint modes
   * @return the joint modes
   */
  std::vector<::mjbots::moteus::Mode> GetJointModes();
  
  /*!
   * @brief accessor for the IMU data of the robot
   * @return const reference to the IMU data object for the robot
   */
  const ::kodlab::IMUData<float>& GetIMUData();

  /*!
   * @brief accessor for the IMU data of the robot
   * @return const IMU data shared pointer for the robot
   */
  const std::shared_ptr<::kodlab::IMUData<float>> GetIMUDataSharedPtr();        
  
  /*!
  * @brief Setter for the robot's IMU data pointer. Releases the previously owned IMU data object
  *
  * @param imu_data_ptr a shared pointer to kodlab::IMUData
  */
  void SetIMUDataSharedPtr(std::shared_ptr<::kodlab::IMUData<float>> imu_data_ptr){imu_data_ = imu_data_ptr;}
 private:
  std::shared_ptr<bool> timeout_ = std::make_shared<bool>(false);                /// True if communication has timed out
  std::future<::mjbots::moteus::Pi3HatMoteusInterface::Output> can_result_;      /// future can result, used to check if response is ready

  bool dry_run_;                                     ///< dry run active flag
  bool print_torques_;                               ///< print torques active flag
<<<<<<< HEAD
  bool send_pd_commands_;                            ///< Include pd gains and setpoints in the moteus packet
  std::shared_ptr<::kodlab::IMUData<float>> imu_data_;                           /// Robot IMU data
=======
  bool use_pd_commands_;                            ///< Include pd gains and setpoints in the moteus packet
>>>>>>> acbb387b

  
  std::vector<std::reference_wrapper<const ::mjbots::moteus::Mode>> modes_; /// Vector of current moteus modes (references to the members of joints_)
          /// True if communication has timed out

  std::vector<::mjbots::moteus::Pi3HatMoteusInterface::ServoCommand> commands_;  /// Vector of servo commands
  std::vector<::mjbots::moteus::Pi3HatMoteusInterface::ServoReply> replies_;     /// Vector of replies
  std::shared_ptr<::mjbots::moteus::Pi3HatMoteusInterface> moteus_interface_;    /// pi3hat interface
  ::mjbots::moteus::Pi3HatMoteusInterface::Data moteus_data_;                    /// Data
  
  /*!
   * @brief initialize the command with resolutions
   */
  void InitializeCommand();

  /*!
   * @brief sets command to torque mode
   */
  void PrepareTorqueCommand();

  /*!
   * @brief gets reply the corresponds to id
   * @param replies vector of replies
   * @param id servo id
   * @return the result from servo of id id
   */
  static ::mjbots::moteus::QueryResult Get(const std::vector<::mjbots::moteus::Pi3HatMoteusInterface::ServoReply> &replies,
                                         int id);
};
} // namespace kodlab::mjbots<|MERGE_RESOLUTION|>--- conflicted
+++ resolved
@@ -126,12 +126,8 @@
 
   bool dry_run_;                                     ///< dry run active flag
   bool print_torques_;                               ///< print torques active flag
-<<<<<<< HEAD
-  bool send_pd_commands_;                            ///< Include pd gains and setpoints in the moteus packet
+  bool use_pd_commands_;                            ///< Include pd gains and setpoints in the moteus packet
   std::shared_ptr<::kodlab::IMUData<float>> imu_data_;                           /// Robot IMU data
-=======
-  bool use_pd_commands_;                            ///< Include pd gains and setpoints in the moteus packet
->>>>>>> acbb387b
 
   
   std::vector<std::reference_wrapper<const ::mjbots::moteus::Mode>> modes_; /// Vector of current moteus modes (references to the members of joints_)
