// BSD 3-Clause License
// Copyright (c) 2021 The Trustees of the University of Pennsylvania. All Rights Reserved
// Authors:
// Shane Rozen-Levy <srozen01@seas.upenn.edu>
// J. Diego Caporale <jdcap@seas.upenn.edu>



#pragma once
#include <type_traits>
#include "kodlab_mjbots_sdk/joint_moteus.h"
#include "kodlab_mjbots_sdk/abstract_realtime_object.h"
#include "kodlab_mjbots_sdk/robot_base.h"
#include <iostream>
#include "kodlab_mjbots_sdk/interfaces.h"

#include "kodlab_mjbots_sdk/lcm_subscriber.h"
#include "kodlab_mjbots_sdk/lcm_message_handler.h"
#include "kodlab_mjbots_sdk/lcm_publisher.h"
#include "lcm/lcm-cpp.hpp"
#include "real_time_tools/timer.hpp"
#include "real_time_tools/hard_spinner.hpp"
#include "VoidLcm.hpp"
#include "common_header.h"

#include <boost/assign/std/vector.hpp>
#include <vector>



namespace kodlab::mjbots {
/*!
 * @brief options struct for creating a mjbots behavior
 */
struct ControlLoopOptions {
  RealtimeParams realtime_params;  /// Set of parameters for robot's realtimeness

  int frequency = 1000;              /// Frequency of the control loop in Hz
  std::string log_channel_name;         /// LCM channel name for logging data. Leave empty to not log
  std::string input_channel_name;       /// LCM channel name for input data. Leave empty to not use input
  bool parallelize_control_loop = false;   /// If true the communication with the moteus will happen in parallel with the
                                           /// torque update loop. If false the communication will happen in series. True
                                           /// results in a 1 dt delay in your controller, but is necessary for robots with
                                           /// more motors or more complicated update loops
  ::mjbots::pi3hat::Euler imu_mounting_deg; /// Orientation of the imu on the pi3hat. Assumes gravity points in the +z direction
  ::mjbots::pi3hat::Euler imu_world_offset_deg; /// IMU orientation offset. Useful for re-orienting gravity, etc.
  int attitude_rate_hz = 1000;              /// Frequency of the imu updates from the pi3hat. Options are limited to 1000
                                            /// 400, 200, 100.
  bool dry_run = false;  ///< If true, torques sent to moteus boards will always be zero
  bool print_torques = false;  ///< If true, torque commands will be printed to console
<<<<<<< HEAD
  bool send_pd_commands = false; ///< If true, the control loop will send pd setpoints & gains in addition to ffwd torque commands
  std::string xml_model_path=""; /// Path of robot xml model file
  std::vector<double> initial_positions; /// initial positions of the robot
  std::vector<double> initial_vels; /// initial velocities of the robot
=======
  bool use_pd_commands = false; ///< If true, the control loop will send pd setpoints & gains in addition to ffwd torque commands
  bool open_loop = false; ///< If true, open loop control of the robot is permitted
>>>>>>> acbb387b
};

/*!
 * @brief A parent class used to create a control loop. It supports one
 *        controller, a `RobotBase` child class, logging, and inputs. The
 *        `MjbotsControlLoop` child class must implement `Update`,
 *        `PrepareLog` if logging, and `ProcessInput` if receiving inputs. The
 *        robot data is stored in the `RobotClass` object. The behavior runs in
 *        its own thread. To Start the thread, run `Start()`.
 * @tparam LogClass[optional] data type for logging
 * @tparam InputClass[optional] class for input data 
 * @tparam RobotClass[optional] RobotInterfaceDerived class that contains state and control calculations 
 */
template<class LogClass = VoidLcm, class InputClass = VoidLcm, class RobotClass = kodlab::RobotBase>
class MjbotsControlLoop : public AbstractRealtimeObject {
 static_assert(std::is_base_of<kodlab::RobotBase, RobotClass>::value);
 public:
  /*!
   * @brief constructs an mjbots control loop based on the options struct. Does not Start the controller.
   * @param joints a std::vector of JointMoteus's
   * @param options contains options defining the behavior
   */
  MjbotsControlLoop(std::vector<kodlab::mjbots::JointMoteus> joints, const ControlLoopOptions &options);
  /*!
   * @brief constructs an mjbots control loop based on the options struct. Does not Start the controller.
   * @param joints a std::vector of std::shared_ptrs of JointMoteus
   * @param options contains options defining the behavior
   * \overload 
   */
  MjbotsControlLoop(std::vector<std::shared_ptr<kodlab::mjbots::JointMoteus>> joints, const ControlLoopOptions &options);
  /*!
   * @brief constructs an mjbots control loop based on the options struct. Does not Start the controller.
   * @param robot_in an instance of a derived RobotBase
   * @param options contains options defining the behavior
   * \overload 
   */
  MjbotsControlLoop(std::shared_ptr<RobotClass>robot_in, const ControlLoopOptions &options);
  /*!
   * @brief Destroy the MjbotsControlLoop object. Virtual destructor for proper
   * derived pointer destruction.
   */
  virtual ~MjbotsControlLoop(){}
  
 protected:

  /*!
   * @brief Initialization function run when the control loop is started
   * @details This function is called at the beginning of the `Run` function,
   *          and can be used for initialization in child implementations.
   * @note This function is called in the `Run` function directly after `robot_`
   *       and `robot_interface_` are initialized.  Any initialization desired
   *       before this point should be written into the derived class
   *       constructors.
   * @note This function is included to provide a user-overridable
   *       initialization function.  It is not called in the constructor due to
   *       issues with virtual methods in base class constructors.
   */
  virtual void Init() {}

  /*!
   * @brief runs the controller at frequency and logs the data
   */
  void Run() override;

  /*!
   * @brief function to be implemented by child. Must set torques in the robot class
   */
  virtual void Update() = 0;

  /*!
   * @brief adds data to m_log_data if logging is being used. To be implemented by child class
   */
  virtual void PrepareLog() {};

  /*!
   * @brief adds logging information to log. Log must have entries timestamp, margin, and message_duration
   * @param t time in ms since Start
   * @param margin amount of time controller slept in ms
   * @param message_duration how long it took for the message to controllers to be sent and returned in ms
   */
  void AddTimingLog(float t, float margin, float message_duration);

  /*!
   * @brief publishes log to lcm
   */
  void PublishLog();

  /*!
   * @brief handles mutex for processing input
   */
  void SafeProcessInput();

  /*!
   * @brief virtual method to be implemented when logging. Process data in
   * `input_sub_.data`; This function is threadsafe and won't run if the LCM
   * thread holds the mutex
   * @param input_data input data to be processed
   */
  virtual void ProcessInput(const InputClass &input_data) {};

  /*!
   * @brief Construct a new Setup Options object
   * 
   * @param options 
   */
  void SetupOptions(const ControlLoopOptions &options);

  std::shared_ptr<RobotClass> robot_;     /// ptr to the robot object
  std::shared_ptr<INTERFACE_TYPE> robot_interface_; //INTERFACE_TYPE is a child class of RobotInterface 
  int frequency_;                         /// frequency of the controller in Hz
  int num_joints_;                        /// Number of motors
  ControlLoopOptions options_;            /// Options struct
  bool logging_ = false;                  /// Boolean to determine if logging is in use
  bool input_ = false;                    /// Boolean to determine if input is in use
  std::shared_ptr<lcm::LCM> lcm_;         /// LCM object shared pointer
  LcmPublisher<LogClass> log_pub_;        /// log LCM publisher
  std::shared_ptr<LogClass> log_data_;    /// LCM log message data shared pointer
  std::shared_ptr<LcmSubscriber> lcm_sub_;     /// LCM subscriber object
  LcmMessageHandler<InputClass> input_sub_;    /// LCM input subscription
  float time_now_ = 0;                    /// Time since start in micro seconds
};

/******************************************Implementation**************************************************************/

template<class log_type, class input_type, class robot_type>
MjbotsControlLoop<log_type, input_type, robot_type>::MjbotsControlLoop(std::vector<kodlab::mjbots::JointMoteus> joints, const ControlLoopOptions &options)
  : MjbotsControlLoop<log_type, input_type,robot_type>(make_share_vector(joints), options){}

template<class log_type, class input_type, class robot_type>
MjbotsControlLoop<log_type, input_type, robot_type>::MjbotsControlLoop(
    std::vector<std::shared_ptr<kodlab::mjbots::JointMoteus>> joint_ptrs, const ControlLoopOptions &options)
  : MjbotsControlLoop(std::make_shared<robot_type>(joint_ptrs),options) {}

template<class log_type, class input_type, class robot_type>
MjbotsControlLoop<log_type, input_type, robot_type>::MjbotsControlLoop(std::shared_ptr<robot_type>robot_in, const ControlLoopOptions &options)
  : AbstractRealtimeObject(options.realtime_params.main_rtp, options.realtime_params.can_cpu),
    lcm_(std::make_shared<lcm::LCM>()),
    log_pub_(lcm_, options.log_channel_name),
    log_data_(log_pub_.get_message_shared_ptr()),
    lcm_sub_(std::make_shared<LcmSubscriber>(options.realtime_params.lcm_rtp, options.realtime_params.lcm_cpu)) {
  // Copy robot pointer
  robot_ = robot_in;
  // Cast joints to JointMoteus (currently JointBase)
  std::vector<std::shared_ptr<kodlab::mjbots::JointMoteus>> joints_moteus;
  for (auto &j : robot_->joints) {
    joints_moteus.push_back(
        std::dynamic_pointer_cast<kodlab::mjbots::JointMoteus>(j));
  }
<<<<<<< HEAD

  robot_interface_ = std::make_shared<INTERFACE_TYPE>(
=======
  // Open loop check
  for(const auto & j : joints_moteus){
      if(!options.open_loop && j->is_open_loop_query()){
        LOG_FATAL("ControlLoopOptions has open_loop = false, but joint moteus QueryCommand struct does not query position and/or velocity from moteus");
        kodlab::ActivateCtrlC();
      }
  }
  // Initialize mjbots_interface
  mjbots_interface_ = std::make_shared<kodlab::mjbots::MjbotsHardwareInterface>(
>>>>>>> acbb387b
      std::move(joints_moteus), options.realtime_params,
      options.imu_mounting_deg, options.attitude_rate_hz,
      robot_->GetIMUDataSharedPtr(), options.imu_world_offset_deg,
      options.dry_run,
      options.print_torques,
<<<<<<< HEAD
      options.send_pd_commands);
  
=======
      options.use_pd_commands
  );
>>>>>>> acbb387b
  num_joints_ = robot_->joints.size();
  SetupOptions(options);
}


template<class log_type, class input_type, class robot_type>
void MjbotsControlLoop<log_type, input_type, robot_type>::SetupOptions(const ControlLoopOptions &options){
  // Extract useful values from options
  options_ = options;
  cpu_ = options.realtime_params.main_cpu;
  realtime_priority_ = options.realtime_params.main_rtp;
  frequency_ = options.frequency;
  // Setup logging info and confirm template is provided if logging is named
  logging_ = !log_pub_.get_channel().empty();
  if (logging_ && std::is_same<log_type, VoidLcm>()) {
    std::cout << "Warning, log_type is default, but logging is enabled" << std::endl;
    logging_ = false;
  }
  //Add input subscriber if not VoidLcm
  input_ = !options.input_channel_name.empty();
  if (input_) {
    if (std::is_same<input_type, VoidLcm>()) {
      std::cout << "Warning, input_type is default, but input is enabled"
                << std::endl;
      input_ = false;
    } else {
      // Add control loop input subscriber
      lcm_sub_->AddSubscription<input_type>(options.input_channel_name,
                                            input_sub_);
    }
  }
}


template<class log_type, class input_type, class robot_type>
void MjbotsControlLoop<log_type, input_type, robot_type>::AddTimingLog(float t, float margin, float message_duration) {
  if (logging_) {
    log_data_->timestamp = t;
    log_data_->margin = margin;
    log_data_->message_duration = message_duration;
  }
}

template<class log_type, class input_type, class robot_type>
void MjbotsControlLoop<log_type, input_type, robot_type>::PublishLog() {
  if (logging_)
    log_pub_.Publish();
}

template<class log_type, class input_type, class robot_type>
void MjbotsControlLoop<log_type, input_type, robot_type>::Run() {
  EnableCtrlC();
  if(!options_.xml_model_path.empty()){
    robot_interface_->SetModelPath(options_.xml_model_path);
    robot_interface_->SetFrequency(options_.frequency);
    robot_interface_->SetInitialState(options_.initial_positions,options_.initial_vels);
  }
  robot_interface_->Init();
  robot_->Init();
  lcm_sub_->Init();
  Init();
  SoftStart::InitializeTimer();
  float prev_msg_duration = 0;

  // Create spinner to time loop
  real_time_tools::HardSpinner spinner;
  spinner.set_frequency(frequency_);

  // Create additional timers for other timing information
  real_time_tools::Timer dt_timer;
  real_time_tools::Timer message_duration_timer;
  spinner.initialize();
  spinner.spin();
  // If parallelizing loop send a command to process once the loop starts
  if(options_.parallelize_control_loop)
    robot_interface_->SendCommand();
  spinner.spin();
  dt_timer.tic();
  std::cout<<"Starting main loop"<<std::endl;
  while (!CtrlCDetected()) {
    // Sleep and get current time
    float sleep_duration = spinner.predict_sleeping_time_micro();
    spinner.spin();
    time_now_ = dt_timer.tac();
#if defined(SIMULATION) && defined(SIM_TIME_GAIN)
   time_now_ *= SIM_TIME_GAIN;
#endif

    // If parallel mode, process the previous reply, then send command to keep cycle time up on pi3hat loop
    if(options_.parallelize_control_loop){

      robot_interface_->ProcessReply();
      
      prev_msg_duration = message_duration_timer.tac();
#if defined(SIMULATION) && defined(SIM_TIME_GAIN)
     prev_msg_duration *= SIM_TIME_GAIN;
#endif
      message_duration_timer.tic();
      robot_interface_->SendCommand();
    }

    // Calculate torques and log
    Update();      //TODO should we give full control to the robot_ instead of feeding update thorugh?
    // robot_->Update();
    PrepareLog();
    AddTimingLog(time_now_, sleep_duration, prev_msg_duration);

    // If messages were not sent earlier, send the command and process the reply
    if(!options_.parallelize_control_loop){
      message_duration_timer.tic();
      robot_interface_->SendCommand();
      // Publishing log can happen now as well
      PublishLog();
      // Process input since that can be parallelized here
      SafeProcessInput();
      robot_interface_->ProcessReply();
      prev_msg_duration = message_duration_timer.tac();
#if defined(SIMULATION) && defined(SIM_TIME_GAIN)
     prev_msg_duration *= SIM_TIME_GAIN;
#endif
    }
    else{
      // Publish log for parallel loop
      PublishLog();
      // Process input for parallel loop
      SafeProcessInput();
    }
  }

  // Might be related to use of new
  std::cout << "\nCTRL C Detected. Sending stop command and then segaulting" << std::endl;
  std::cout << "TODO: Don't segfault" << std::endl;

  // Send a few stop commands
  robot_interface_->Stop();

  // try to Shutdown, but fail
  robot_interface_->Shutdown();
  if (input_) {
    lcm_sub_->Join();
  }
}

template<class log_type, class input_type, class robot_type>
void MjbotsControlLoop<log_type, input_type, robot_type>::SafeProcessInput() {
  // Check to make sure using input
  if (input_) {
    // Retrieve new data if available, std::nullopt_t otherwise
    auto data_in = input_sub_.GetDataIfNew();
    // If new data is present, pass as input
    if (data_in) {
      // Pass new data as input
      ProcessInput(data_in.value());
    }
  }
}
} // namespace kodlab::mjbots<|MERGE_RESOLUTION|>--- conflicted
+++ resolved
@@ -48,15 +48,11 @@
                                             /// 400, 200, 100.
   bool dry_run = false;  ///< If true, torques sent to moteus boards will always be zero
   bool print_torques = false;  ///< If true, torque commands will be printed to console
-<<<<<<< HEAD
-  bool send_pd_commands = false; ///< If true, the control loop will send pd setpoints & gains in addition to ffwd torque commands
+  bool use_pd_commands = false; ///< If true, the control loop will send pd setpoints & gains in addition to ffwd torque commands
+  bool open_loop = false; ///< If true, open loop control of the robot is permitted
   std::string xml_model_path=""; /// Path of robot xml model file
   std::vector<double> initial_positions; /// initial positions of the robot
   std::vector<double> initial_vels; /// initial velocities of the robot
-=======
-  bool use_pd_commands = false; ///< If true, the control loop will send pd setpoints & gains in addition to ffwd torque commands
-  bool open_loop = false; ///< If true, open loop control of the robot is permitted
->>>>>>> acbb387b
 };
 
 /*!
@@ -205,10 +201,6 @@
     joints_moteus.push_back(
         std::dynamic_pointer_cast<kodlab::mjbots::JointMoteus>(j));
   }
-<<<<<<< HEAD
-
-  robot_interface_ = std::make_shared<INTERFACE_TYPE>(
-=======
   // Open loop check
   for(const auto & j : joints_moteus){
       if(!options.open_loop && j->is_open_loop_query()){
@@ -216,21 +208,15 @@
         kodlab::ActivateCtrlC();
       }
   }
-  // Initialize mjbots_interface
-  mjbots_interface_ = std::make_shared<kodlab::mjbots::MjbotsHardwareInterface>(
->>>>>>> acbb387b
+
+  robot_interface_ = std::make_shared<INTERFACE_TYPE>(
       std::move(joints_moteus), options.realtime_params,
       options.imu_mounting_deg, options.attitude_rate_hz,
       robot_->GetIMUDataSharedPtr(), options.imu_world_offset_deg,
       options.dry_run,
       options.print_torques,
-<<<<<<< HEAD
-      options.send_pd_commands);
-  
-=======
       options.use_pd_commands
   );
->>>>>>> acbb387b
   num_joints_ = robot_->joints.size();
   SetupOptions(options);
 }
