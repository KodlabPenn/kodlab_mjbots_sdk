// BSD 3-Clause License
// Copyright (c) 2021 The Trustees of the University of Pennsylvania. All Rights Reserved
// Authors:
// Shane Rozen-Levy <srozen01@seas.upenn.edu>
// J. Diego Caporale <jdcap@seas.upenn.edu>


#pragma once
#include <type_traits>
#include "kodlab_mjbots_sdk/abstract_realtime_object.h"
#include "kodlab_mjbots_sdk/robot_base.h"
#include "kodlab_mjbots_sdk/mjbots_hardware_interface.h"
#include "kodlab_mjbots_sdk/lcm_subscriber.h"
<<<<<<< HEAD
#include "kodlab_mjbots_sdk/lcm_message_handler.h"
=======
#include "kodlab_mjbots_sdk/lcm_publisher.h"
>>>>>>> 18ec7ebe
#include "lcm/lcm-cpp.hpp"
#include "real_time_tools/timer.hpp"
#include "real_time_tools/hard_spinner.hpp"
#include "VoidLcm.hpp"
#include "common_header.h"

namespace kodlab::mjbots {
/*!
 * @brief options struct for creating a mjbots behavior
 */
struct ControlLoopOptions {
  RealtimeParams realtime_params;  /// Set of parameters for robot's realtimeness

  float max_torque = 20;             /// Maximum torque in Nm
  int soft_start_duration = 1000;    /// Duration of the soft Start in cycles
  int frequency = 1000;              /// Frequency of the control loop in Hz
  std::string log_channel_name;         /// LCM channel name for logging data. Leave empty to not log
  std::string input_channel_name;       /// LCM channel name for input data. Leave empty to not use input
  bool parallelize_control_loop = false;   /// If true the communication with the moteus will happen in parallel with the
                                           /// torque update loop. If false the communication will happen in series. True
                                           /// results in a 1 dt delay in your controller, but is necessary for robots with
                                           /// more motors or more complicated update loops
  ::mjbots::pi3hat::Euler imu_mounting_deg; /// Orientation of the imu on the pi3hat. Assumes gravity points in the +z direction
  ::mjbots::pi3hat::Euler imu_world_offset_deg; /// IMU orientation offset. Useful for re-orienting gravity, etc.
  int attitude_rate_hz = 1000;              /// Frequency of the imu updates from the pi3hat. Options are limited to 1000
                                            /// 400, 200, 100.
};

/*!
 * @brief A parent class used to create a control loop. It supports one
 *        controller, a `RobotBase` child class, logging, and inputs. The
 *        `MjbotsControlLoop` child class must implement `Update`,
 *        `PrepareLog` if logging, and `ProcessInput` if receiving inputs. The
 *        robot data is stored in the `RobotClass` object. The behavior runs in
 *        its own thread. To Start the thread, run `Start()`.
 * @tparam LogClass[optional] data type for logging
 * @tparam InputClass[optional] class for input data 
 * @tparam RobotClass[optional] RobotInterfaceDerived class that contains state and control calculations 
 */
template<class LogClass = VoidLcm, class InputClass = VoidLcm, class RobotClass = kodlab::RobotBase>
class MjbotsControlLoop : public AbstractRealtimeObject {
 static_assert(std::is_base_of<kodlab::RobotBase, RobotClass>::value);
 public:
  /*!
   * @brief constructs an mjbots control loop based on the options struct. Does not Start the controller.
   * @param joints a std::vector of JointMoteus's
   * @param options contains options defining the behavior
   */
  MjbotsControlLoop(std::vector<kodlab::mjbots::JointMoteus> joints, const ControlLoopOptions &options);
  /*!
   * @brief constructs an mjbots control loop based on the options struct. Does not Start the controller.
   * @param joints a std::vector of std::shared_ptrs of JointMoteus
   * @param options contains options defining the behavior
   * \overload 
   */
  MjbotsControlLoop(std::vector<std::shared_ptr<kodlab::mjbots::JointMoteus>> joints, const ControlLoopOptions &options);
  /*!
   * @brief constructs an mjbots control loop based on the options struct. Does not Start the controller.
   * @param robot_in an instance of a derived RobotBase
   * @param options contains options defining the behavior
   * \overload 
   */
  MjbotsControlLoop(std::shared_ptr<RobotClass>robot_in, const ControlLoopOptions &options);

 protected:

  /*!
   * @brief Initialization function run when the control loop is started
   * @details This function is called at the beginning of the `Run` function,
   *          and can be used for initialization in child implementations.
   * @note This function is called in the `Run` function directly after `robot_`
   *       and `mjbots_interface_` are initialized.  Any initialization desired
   *       before this point should be written into the derived class
   *       constructors.
   * @note This function is included to provide a user-overridable
   *       initialization function.  It is not called in the constructor due to
   *       issues with virtual methods in base class constructors.
   */
  virtual void Init() {}

  /*!
   * @brief runs the controller at frequency and logs the data
   */
  void Run() override;

  /*!
   * @brief function to be implemented by child. Must set torques in the robot class
   */
  virtual void Update() = 0;

  /*!
   * @brief adds data to m_log_data if logging is being used. To be implemented by child class
   */
  virtual void PrepareLog() {};

  /*!
   * @brief adds logging information to log. Log must have entries timestamp, margin, and message_duration
   * @param t time in ms since Start
   * @param margin amount of time controller slept in ms
   * @param message_duration how long it took for the message to controllers to be sent and returned in ms
   */
  void AddTimingLog(float t, float margin, float message_duration);

  /*!
   * @brief publishes log to lcm
   */
  void PublishLog();

  /*!
   * @brief handles mutex for processing input
   */
  void SafeProcessInput();

  /*!
   * @brief virtual method to be implemented when logging. Process data in
   * `input_sub_.data`; This function is threadsafe and won't run if the LCM
   * thread holds the mutex
   * @param input_data input data to be processed
   */
  virtual void ProcessInput(const InputClass &input_data) {};

  /*!
   * @brief Construct a new Setup Options object
   * 
   * @param options 
   */
  void SetupOptions(const ControlLoopOptions &options);

  std::shared_ptr<RobotClass> robot_;     /// ptr to the robot object
  std::shared_ptr<kodlab::mjbots::MjbotsHardwareInterface> mjbots_interface_;   ///ptr to mjbots_interface object, if unique causes issues, also should be initialized inside thread
  int frequency_;                         /// frequency of the controller in Hz
  int num_joints_;                        /// Number of motors
  ControlLoopOptions options_;            /// Options struct
  bool logging_ = false;                  /// Boolean to determine if logging is in use
  bool input_ = false;                    /// Boolean to determine if input is in use
  std::string logging_channel_name_;      /// Channel name to publish logs to, leave empty if not publishing
<<<<<<< HEAD
  lcm::LCM lcm_;                          /// LCM object
  LogClass log_data_;                     /// object containing log data
  std::shared_ptr<LcmSubscriber> lcm_sub_;     /// LCM subscriber object
  LcmMessageHandler<InputClass> input_sub_;    /// LCM input subscription
=======
  std::shared_ptr<lcm::LCM> lcm_;         /// LCM object shared pointer
  LcmPublisher<LogClass> log_pub_;        /// log LCM publisher
  std::shared_ptr<LogClass> log_data_;    /// LCM log message data shared pointer
  LcmSubscriber<InputClass> lcm_sub_;     /// LCM subscriber object
>>>>>>> 18ec7ebe
  float time_now_ = 0;                    /// Time since start in micro seconds
};

/******************************************Implementation**************************************************************/

template<class log_type, class input_type, class robot_type>
MjbotsControlLoop<log_type, input_type, robot_type>::MjbotsControlLoop(std::vector<kodlab::mjbots::JointMoteus> joints, const ControlLoopOptions &options)
  : MjbotsControlLoop<log_type, input_type,robot_type>( make_share_vector(joints), options){}

template<class log_type, class input_type, class robot_type>
MjbotsControlLoop<log_type, input_type, robot_type>::MjbotsControlLoop(std::vector<std::shared_ptr<kodlab::mjbots::JointMoteus>> joint_ptrs, const ControlLoopOptions &options)
  : AbstractRealtimeObject(options.realtime_params.main_rtp, options.realtime_params.can_cpu),
<<<<<<< HEAD
    lcm_sub_(std::make_shared<LcmSubscriber>(options.realtime_params.lcm_rtp, options.realtime_params.lcm_cpu))
=======
    lcm_(std::make_shared<lcm::LCM>()),
    log_pub_(lcm_, options.log_channel_name),
    log_data_(log_pub_.get_message_shared_ptr()),
    lcm_sub_(options.realtime_params.lcm_rtp, options.realtime_params.lcm_cpu, options.input_channel_name) 
>>>>>>> 18ec7ebe
{
  lcm_sub_->AddSubscription<input_type>(options.input_channel_name, input_sub_);

  robot_ = std::make_shared<robot_type>(  joint_ptrs,
                                          options.soft_start_duration,
                                          options.max_torque);
  
  mjbots_interface_ = std::make_shared<kodlab::mjbots::MjbotsHardwareInterface>(joint_ptrs,
                                                                                options.realtime_params,
                                                                                options.imu_mounting_deg,
                                                                                options.attitude_rate_hz);
  num_joints_ = robot_->joints.size();
  SetupOptions(options);
}

template<class log_type, class input_type, class robot_type>
MjbotsControlLoop<log_type, input_type, robot_type>::MjbotsControlLoop(std::shared_ptr<robot_type>robot_in, const ControlLoopOptions &options)
  : AbstractRealtimeObject(options.realtime_params.main_rtp, options.realtime_params.can_cpu),
<<<<<<< HEAD
    lcm_sub_(std::make_shared<LcmSubscriber>(options.realtime_params.lcm_rtp, options.realtime_params.lcm_cpu))
{
  lcm_sub_->AddSubscription<input_type>(options.input_channel_name, input_sub_);

=======
    lcm_(std::make_shared<lcm::LCM>()),
    log_pub_(lcm_, options.log_channel_name),
    log_data_(log_pub_.get_message_shared_ptr()),
    lcm_sub_(options.realtime_params.lcm_rtp, options.realtime_params.lcm_cpu, options.input_channel_name) {
>>>>>>> 18ec7ebe
  // Create robot object
  robot_ = robot_in;
  mjbots_interface_ = std::make_shared<kodlab::mjbots::MjbotsHardwareInterface>(robot_->joints,
                                                                                options.realtime_params,
                                                                                options.imu_mounting_deg,
                                                                                options.attitude_rate_hz);
  num_joints_ = robot_->joints.size();
  SetupOptions(options);
}

template<class log_type, class input_type, class robot_type>
void MjbotsControlLoop<log_type, input_type, robot_type>::SetupOptions(const ControlLoopOptions &options){
  // Extract useful values from options
  options_ = options;
  cpu_ = options.realtime_params.main_cpu;
  realtime_priority_ = options.realtime_params.main_rtp;
  frequency_ = options.frequency;
  // Setup logging info and confirm template is provided if logging
  logging_channel_name_ = options.log_channel_name;
  logging_ = !logging_channel_name_.empty();
  if (logging_ && std::is_same<log_type, VoidLcm>()) {
    std::cout << "Warning, log_type is default, but logging is enabled" << std::endl;
    logging_ = false;
  }

  input_ = !options.input_channel_name.empty();
  if (input_ && std::is_same<input_type, VoidLcm>()) {
    std::cout << "Warning, input_type is default, but input is enabled" << std::endl;
    input_ = false;
  }
}


template<class log_type, class input_type, class robot_type>
void MjbotsControlLoop<log_type, input_type, robot_type>::AddTimingLog(float t, float margin, float message_duration) {
  if (logging_) {
    log_data_->timestamp = t;
    log_data_->margin = margin;
    log_data_->message_duration = message_duration;
  }
}

template<class log_type, class input_type, class robot_type>
void MjbotsControlLoop<log_type, input_type, robot_type>::PublishLog() {
  if (logging_)
    log_pub_.Publish();
}

template<class log_type, class input_type, class robot_type>
void MjbotsControlLoop<log_type, input_type, robot_type>::Run() {
  EnableCtrlC();

  mjbots_interface_->Init();
  robot_->Init();
  lcm_sub_->Init();
  Init();

  float prev_msg_duration = 0;

  // Create spinner to time loop
  real_time_tools::HardSpinner spinner;
  spinner.set_frequency(frequency_);

  // Create additional timers for other timing information
  real_time_tools::Timer dt_timer;
  real_time_tools::Timer message_duration_timer;

  spinner.initialize();
  spinner.spin();
  // If parallelizing loop send a command to process once the loop starts
  if(options_.parallelize_control_loop)
    mjbots_interface_->SendCommand();
  spinner.spin();
  dt_timer.tic();
  std::cout<<"Starting main loop"<<std::endl;
  while (!CTRL_C_DETECTED) {
    // Sleep and get current time
    float sleep_duration = spinner.predict_sleeping_time_micro();
    spinner.spin();
    time_now_ = dt_timer.tac();

    // If parallel mode, process the previous reply, then send command to keep cycle time up on pi3hat loop
    if(options_.parallelize_control_loop){
      mjbots_interface_->ProcessReply();
      prev_msg_duration = message_duration_timer.tac();
      message_duration_timer.tic();
      mjbots_interface_->SendCommand();
    }

    // Calculate torques and log
    Update();      //TODO should we give full control to the robot_ instead of feeding update thorugh?
    // robot_->Update();
    PrepareLog();
    AddTimingLog(time_now_, sleep_duration, prev_msg_duration);

    // If messages were not sent earlier, send the command and process the reply
    if(!options_.parallelize_control_loop){
      message_duration_timer.tic();
      mjbots_interface_->SendCommand();
      // Publishing log can happen now as well
      PublishLog();
      // Process input since that can be parallelized here
      SafeProcessInput();
      mjbots_interface_->ProcessReply();
      prev_msg_duration = message_duration_timer.tac();
    }
    else{
      // Publish log for parallel loop
      PublishLog();
      // Process input for parallel loop
      SafeProcessInput();
    }
  }

  // Might be related to use of new
  std::cout << "\nCTRL C Detected. Sending stop command and then segaulting" << std::endl;
  std::cout << "TODO: Don't segfault" << std::endl;

  // Send a few stop commands
  mjbots_interface_->Stop();

  // try to Shutdown, but fail
  mjbots_interface_->Shutdown();
  if (input_) {
    lcm_sub_->Join();
  }
}

template<class log_type, class input_type, class robot_type>
void MjbotsControlLoop<log_type, input_type, robot_type>::SafeProcessInput() {
  // Check to make sure using input
  if (input_) {
    // Retrieve new data if available, std::nullopt_t otherwise
    auto data_in = input_sub_.GetDataIfNew();
    // If new data is present, pass as input
    if (data_in) {
      // Pass new data as input
      ProcessInput(data_in.value());
    }
  }
}
} // namespace kodlab::mjbots<|MERGE_RESOLUTION|>--- conflicted
+++ resolved
@@ -11,11 +11,8 @@
 #include "kodlab_mjbots_sdk/robot_base.h"
 #include "kodlab_mjbots_sdk/mjbots_hardware_interface.h"
 #include "kodlab_mjbots_sdk/lcm_subscriber.h"
-<<<<<<< HEAD
 #include "kodlab_mjbots_sdk/lcm_message_handler.h"
-=======
 #include "kodlab_mjbots_sdk/lcm_publisher.h"
->>>>>>> 18ec7ebe
 #include "lcm/lcm-cpp.hpp"
 #include "real_time_tools/timer.hpp"
 #include "real_time_tools/hard_spinner.hpp"
@@ -152,17 +149,11 @@
   bool logging_ = false;                  /// Boolean to determine if logging is in use
   bool input_ = false;                    /// Boolean to determine if input is in use
   std::string logging_channel_name_;      /// Channel name to publish logs to, leave empty if not publishing
-<<<<<<< HEAD
-  lcm::LCM lcm_;                          /// LCM object
-  LogClass log_data_;                     /// object containing log data
-  std::shared_ptr<LcmSubscriber> lcm_sub_;     /// LCM subscriber object
-  LcmMessageHandler<InputClass> input_sub_;    /// LCM input subscription
-=======
   std::shared_ptr<lcm::LCM> lcm_;         /// LCM object shared pointer
   LcmPublisher<LogClass> log_pub_;        /// log LCM publisher
   std::shared_ptr<LogClass> log_data_;    /// LCM log message data shared pointer
-  LcmSubscriber<InputClass> lcm_sub_;     /// LCM subscriber object
->>>>>>> 18ec7ebe
+  std::shared_ptr<LcmSubscriber> lcm_sub_;     /// LCM subscriber object
+  LcmMessageHandler<InputClass> input_sub_;    /// LCM input subscription
   float time_now_ = 0;                    /// Time since start in micro seconds
 };
 
@@ -175,14 +166,10 @@
 template<class log_type, class input_type, class robot_type>
 MjbotsControlLoop<log_type, input_type, robot_type>::MjbotsControlLoop(std::vector<std::shared_ptr<kodlab::mjbots::JointMoteus>> joint_ptrs, const ControlLoopOptions &options)
   : AbstractRealtimeObject(options.realtime_params.main_rtp, options.realtime_params.can_cpu),
-<<<<<<< HEAD
-    lcm_sub_(std::make_shared<LcmSubscriber>(options.realtime_params.lcm_rtp, options.realtime_params.lcm_cpu))
-=======
     lcm_(std::make_shared<lcm::LCM>()),
     log_pub_(lcm_, options.log_channel_name),
     log_data_(log_pub_.get_message_shared_ptr()),
-    lcm_sub_(options.realtime_params.lcm_rtp, options.realtime_params.lcm_cpu, options.input_channel_name) 
->>>>>>> 18ec7ebe
+    lcm_sub_(std::make_shared<LcmSubscriber>(options.realtime_params.lcm_rtp, options.realtime_params.lcm_cpu))
 {
   lcm_sub_->AddSubscription<input_type>(options.input_channel_name, input_sub_);
 
@@ -201,17 +188,10 @@
 template<class log_type, class input_type, class robot_type>
 MjbotsControlLoop<log_type, input_type, robot_type>::MjbotsControlLoop(std::shared_ptr<robot_type>robot_in, const ControlLoopOptions &options)
   : AbstractRealtimeObject(options.realtime_params.main_rtp, options.realtime_params.can_cpu),
-<<<<<<< HEAD
-    lcm_sub_(std::make_shared<LcmSubscriber>(options.realtime_params.lcm_rtp, options.realtime_params.lcm_cpu))
-{
-  lcm_sub_->AddSubscription<input_type>(options.input_channel_name, input_sub_);
-
-=======
     lcm_(std::make_shared<lcm::LCM>()),
     log_pub_(lcm_, options.log_channel_name),
     log_data_(log_pub_.get_message_shared_ptr()),
-    lcm_sub_(options.realtime_params.lcm_rtp, options.realtime_params.lcm_cpu, options.input_channel_name) {
->>>>>>> 18ec7ebe
+    lcm_sub_(std::make_shared<LcmSubscriber>(options.realtime_params.lcm_rtp, options.realtime_params.lcm_cpu)) {
   // Create robot object
   robot_ = robot_in;
   mjbots_interface_ = std::make_shared<kodlab::mjbots::MjbotsHardwareInterface>(robot_->joints,
