// BSD 3-Clause License
// Copyright (c) 2021 The Trustees of the University of Pennsylvania. All Rights Reserved
// Authors:
// Shane Rozen-Levy <srozen01@seas.upenn.edu>


#pragma once
#include <type_traits>
#include "kodlab_mjbots_sdk/abstract_realtime_object.h"
#include "kodlab_mjbots_sdk/mjbots_robot_interface.h"
#include "kodlab_mjbots_sdk/lcm_subscriber.h"
#include "lcm/lcm-cpp.hpp"
#include "real_time_tools/timer.hpp"
#include "real_time_tools/hard_spinner.hpp"
#include "VoidLcm.hpp"

namespace kodlab::mjbots {
/*!
 * @brief options struct for creating a mjbots behavior
 */
struct ControlLoopOptions {
  RealtimeParams realtime_params;  /// Set of parameters for robot's realtimeness

  float max_torque = 20;             /// Maximum torque in Nm
  int soft_start_duration = 1000;    /// Duration of the soft Start in cycles
  int frequency = 1000;              /// Frequency of the control loop in Hz
  std::string log_channel_name;          /// LCM channel name for logging data. Leave empty to not log
  std::string input_channel_name;          /// LCM channel name for input data. Leave empty to not use input
  bool parallelize_control_loop = false;  /// If true the communication with the moteus will happen in parallel with the
                                          /// torque update loop. If false the communication will happen in series. True
                                          /// results in a 1 dt delay in your controller, but is necessary for robots with
                                          /// more motors or more complicated update loops
  ::mjbots::pi3hat::Euler imu_mounting_deg; /// Orientation of the imu on the pi3hat. Assumes gravity points in the +z direction
  int attitude_rate_hz = 1000;              /// Frequency of the imu updates from the pi3hat. Options are limited to 1000
                                            /// 400, 200, 100.
};

/*!
 * @brief mjbots_control_loop class is an parent class to be used to create a control loop. It supports 1 controller and
 *        logging. The child class must implement CalcTorques and PrepareLog (if logging). The robot data is stored in
 *        the robot object. The behavior runs in its own thread. To Start the thread Run Start()
 * @tparam LogClass[optional] data type for logging
 * @tparam InputClass[optional] class for input data 
 */
template<class LogClass = VoidLcm, class InputClass = VoidLcm>
class MjbotsControlLoop : public AbstractRealtimeObject {
 public:
  /*!
   * @brief constructs and mjbots behavior based on the options struct. Does not Start the controller.
   * @param options contains options defining the behavior
   */
  MjbotsControlLoop(std::vector<kodlab::mjbots::JointMoteus> joints, const ControlLoopOptions &options);

 protected:

  /*!
   * @brief runs the controller at frequency and logs the data
   */
  void Run() override;

  /*!
   * @brief function to be implemented by child. Must set torques in the robot class
   */
  virtual void CalcTorques() = 0;

  /*!
   * @brief adds data to m_log_data if logging is being used. To be implemented by child class
   */
  virtual void PrepareLog() {};

  /*!
   * @brief adds logging information to log. Log must have entries timestamp, margin, and message_duration
   * @param t time in ms since Start
   * @param margin amount of time controller slept in ms
   * @param message_duration how long it took for the message to controllers to be sent and returned in ms
   */
  void AddTimingLog(float t, float margin, float message_duration);

  /*!
   * @brief publishes log to lcm
   */
  void PublishLog();

  /*!
   * @brief handles mutex for processing input
   */
  void SafeProcessInput();

  /*!
   * @brief virtual class to be implemented when logging. Process data in m_lcm_sub.m_data; This function is threadsafe
   * and won't run if the LCM thread holds the mutex
   */
  virtual void ProcessInput() {};

  std::shared_ptr<MjbotsRobotInterface>
      robot_;   /// ptr to the robot object, if unique causes many issues, also should be
  /// initialized inside thread
  int frequency_;                         /// frequency of the controller in Hz
  int num_motors_;                        /// Number of motors
  ControlLoopOptions options_;              /// Options struct
  bool logging_ = false;                  /// Boolean to determine if logging is in use
  bool input_ = false;
  std::string logging_channel_name_;              /// Channel name to publish logs to, leave empty if not publishing
  lcm::LCM lcm_;                          /// LCM object
  LogClass log_data_;                     /// object containing log data
  LcmSubscriber<InputClass> lcm_sub_;    /// LCM subscriber object
  float time_now_ = 0;                       /// Time since start in micro seconds
};

/******************************************Implementation**************************************************************/

template<class log_type, class input_type>
MjbotsControlLoop<log_type, input_type>::MjbotsControlLoop(std::vector<kodlab::mjbots::JointMoteus> joints, const ControlLoopOptions &options) :
    AbstractRealtimeObject(options.realtime_params.main_rtp, options.realtime_params.can_cpu),
    lcm_sub_(options.realtime_params.lcm_rtp, options.realtime_params.lcm_cpu, options.input_channel_name) {
  // Extract useful values from options
  options_ = options;
  cpu_ = options.realtime_params.main_cpu;
  realtime_priority_ = options.realtime_params.main_rtp;
  frequency_ = options.frequency;
  num_motors_ = joints.size();
  // Setup logging info and confirm template is provided if logging
  logging_channel_name_ = options.log_channel_name;
  logging_ = !logging_channel_name_.empty();
  if (logging_ && std::is_same<log_type, VoidLcm>()) {
    std::cout << "Warning, log_type is default, but logging is enabled" << std::endl;
    logging_ = false;
  }

  input_ = !options.input_channel_name.empty();
  if (input_ && std::is_same<input_type, VoidLcm>()) {
    std::cout << "Warning, input_type is default, but input is enabled" << std::endl;
    input_ = false;
  }

  // Create robot object
  robot_ = std::make_shared<MjbotsRobotInterface>(MjbotsRobotInterface(std::move(joints),
                                                                       options_.realtime_params,
                                                                       options_.soft_start_duration,
<<<<<<< HEAD
                                                                       options_.max_torque));
=======
                                                                       options_.max_torque,
                                                                       options_.imu_mounting_deg,
                                                                       options_.attitude_rate_hz));
>>>>>>> b50676ca
}

template<class log_type, class input_type>
void MjbotsControlLoop<log_type, input_type>::AddTimingLog(float t, float margin, float message_duration) {
  if (logging_) {
    log_data_.timestamp = t;
    log_data_.margin = margin;
    log_data_.message_duration = message_duration;
  }
}

template<class log_type, class input_type>
void MjbotsControlLoop<log_type, input_type>::PublishLog() {
  if (logging_)
    lcm_.publish(logging_channel_name_, &log_data_);
}

template<class log_type, class input_type>
void MjbotsControlLoop<log_type, input_type>::Run() {
  EnableCtrlC();

  robot_->Init();

  float prev_msg_duration = 0;

  // Create spinner to time loop
  real_time_tools::HardSpinner spinner;
  spinner.set_frequency(frequency_);

  // Create additional timers for other timing information
  real_time_tools::Timer dt_timer;
  real_time_tools::Timer message_duration_timer;

  spinner.initialize();
  spinner.spin();
  // If parallelizing loop send a command to process once the loop starts
  if(options_.parallelize_control_loop)
    robot_->SendCommand();
  spinner.spin();
  dt_timer.tic();
  std::cout<<"Starting main loop"<<std::endl;
  while (!CTRL_C_DETECTED) {
    // Sleep and get current time
    float sleep_duration = spinner.predict_sleeping_time_micro();
    spinner.spin();
    time_now_ = dt_timer.tac();

    // If parallel mode, process the previous reply, then send command to keep cycle time up on pi3hat loop
    if(options_.parallelize_control_loop){
      robot_->ProcessReply();
      prev_msg_duration = message_duration_timer.tac();
      message_duration_timer.tic();
      robot_->SendCommand();
    }
    // Calculate torques and log
    CalcTorques();
    PrepareLog();
    AddTimingLog(time_now_, sleep_duration, prev_msg_duration);

    // If messages were not sent earlier, send the command and process the reply
    if(!options_.parallelize_control_loop){
      message_duration_timer.tic();
      robot_->SendCommand();
      // Publishing log can happen now as well
      PublishLog();
      // Process input since that can be parallelized here
      SafeProcessInput();
      robot_->ProcessReply();
      prev_msg_duration = message_duration_timer.tac();
    }
    else{
      // Publish log for parallel loop
      PublishLog();
      // Process input for parallel loop
      SafeProcessInput();
    }
  }

  // Might be related to use of new
  std::cout << "\nCTRL C Detected. Sending stop command and then segaulting" << std::endl;
  std::cout << "TODO: Don't segfault" << std::endl;

  // Send a few stop commands
  robot_->ProcessReply();
  robot_->SetModeStop();
  robot_->SendCommand();
  robot_->ProcessReply();
  robot_->SendCommand();
  robot_->ProcessReply();

  // try to Shutdown, but fail
  robot_->Shutdown();
  if (input_) {
    lcm_sub_.Join();
  }
}

template<class log_type, class input_type>
void MjbotsControlLoop<log_type, input_type>::SafeProcessInput() {
  // Check to make sure using input
  if (input_) {
    // Try to unlock mutex, if you can't don't worry and try next time
    if (lcm_sub_.mutex_.try_lock()) {
      // If new message process
      if (lcm_sub_.new_message_) {
        ProcessInput();
      }
      // Set new message to false and unlock mutex
      lcm_sub_.new_message_ = false;
      lcm_sub_.mutex_.unlock();
    }
  }
}
} // namespace kodlab::mjbots<|MERGE_RESOLUTION|>--- conflicted
+++ resolved
@@ -137,13 +137,9 @@
   robot_ = std::make_shared<MjbotsRobotInterface>(MjbotsRobotInterface(std::move(joints),
                                                                        options_.realtime_params,
                                                                        options_.soft_start_duration,
-<<<<<<< HEAD
-                                                                       options_.max_torque));
-=======
                                                                        options_.max_torque,
                                                                        options_.imu_mounting_deg,
                                                                        options_.attitude_rate_hz));
->>>>>>> b50676ca
 }
 
 template<class log_type, class input_type>
