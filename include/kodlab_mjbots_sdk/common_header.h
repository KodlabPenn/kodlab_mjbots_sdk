--- conflicted
+++ resolved
@@ -35,7 +35,6 @@
 }
 
 /**
-<<<<<<< HEAD
  * @brief Simple object wrapper that caches the latest value until invalidated
  * @tparam T typename
  */
@@ -119,7 +118,7 @@
 
 };
 
-=======
+/*
  * @brief Convert vector to shared pointers using copy constructor
  * @param objs vector of type T
  * @tparam T object type
@@ -134,5 +133,4 @@
   }
   return ptrs;
 }
->>>>>>> a3a9b3c7
 }  // namespace kodlab