// BSD 3-Clause License
// Copyright (c) 2021 The Trustees of the University of Pennsylvania. All Rights Reserved
// Authors:
// Shane Rozen-Levy <srozen01@seas.upenn.edu>


#pragma once

#include <vector>
#include <map>
#include <future>
#include "kodlab_mjbots_sdk/moteus_protocol.h"
#include "kodlab_mjbots_sdk/joint_moteus.h"
#include "kodlab_mjbots_sdk/pi3hat_moteus_interface.h"
#include "kodlab_mjbots_sdk/soft_start.h"

namespace kodlab::mjbots {


/*!
 * @brief struct for setting the realtime params for the robot
 */
struct RealtimeParams {
  int can_cpu = 3;   /// Which cpu the can should be on
  int main_cpu = 2;  /// Which cpu the main loop should be on
  int main_rtp = 97; /// The realtime priority of the main thread
  int can_rtp = 98;  /// The realtime priority of the can thread
  int lcm_rtp = 90;
  int lcm_cpu = 0;
};

class MjbotsRobotInterface {
 public:
  /*!
   * @brief constructs an mjbots_robot_interface to communicate with a collection of moeteusses
   * @param joint_list a list of joints defining the motors in the robot
   * @param realtime_params the realtime parameters defining cpu and realtime priority
   * @param soft_start_duration how long in dt to spend ramping the torque
   * @param robot_max_torque the maximum torque to allow per motor in the robot
   */
  MjbotsRobotInterface(const std::vector<JointMoteus> &joint_list,
                       const RealtimeParams &realtime_params,
                       int soft_start_duration = 1,
                       float robot_max_torque = 100);

  /**
   * @brief Send and recieve initial communications effectively starting the robot
   * 
   */

  void Init();

  /*!
   * @brief Checks to make sure the response is ready and then adds the response to the data members in the robot interface
   * should be called after send command.
   * WARNING this is a blocking function call
   */
  void ProcessReply();

  /*!
   * @brief initiates a cycle of communication with the pi3hat. Sends torques and requests responses.
   * WARNING this is a non blocking function call, to get the response use process reply.
   * WARNING you must call ProcessReply after calling SendCommand before sending the next command
   */
  void SendCommand();

  /*!
   * @brief setter for torque command
   * @param torques[in] vector of torques
   */
  void SetTorques(std::vector<float> torques);

  /*!
   * @brief sets the moteus message to be stop, Run this followed by send command to stop the motors
   */
  void SetModeStop();

  /*!
   * @brief shuts down the can thread
   */
  void Shutdown();

  /*!
   * @brief accessor for joint positions, takes into account direction and offset
   * @return the joint positions
   */
  std::vector<float> GetJointPositions();

  /*!
   * @brief accessor for joint velocities, takes into account direction
   * @return the joint velocities
   */
  std::vector<float> GetJointVelocities();

  /*!
   * @brief accessor for the torque md, takes into account direction
   * @return the torque cmd
   */
  std::vector<float> GetJointTorqueCmd();

  /*!
   * @brief accessor for the joint modes
   * @return the joint modes
   */
  std::vector<::mjbots::moteus::Mode> GetJointModes();

<<<<<<< HEAD
  /*!
   * @brief accessor for the joints (const)
   * @return the joints
   */
  const std::vector<::kodlab::mjbots::JointMoteus> GetJoints();
=======

  /**
   * @brief Get vector of shared_ptr to joint objects
   * 
   * @param joint_indices 
   * @return std::vector<std::shared_ptr<::kodlab::mjbots::JointMoteus>> 
   */
  std::vector<std::shared_ptr<::kodlab::mjbots::JointMoteus>> GetJoints(std::vector<int> joint_indices);
    /**
   * \overload
   */
  std::vector<std::shared_ptr<::kodlab::mjbots::JointMoteus>> GetJoints(std::initializer_list<int> joint_indices);
    /**
   * \overload
   */
  template <size_t N>
  std::vector<std::shared_ptr<::kodlab::mjbots::JointMoteus>> GetJoints(std::array<int,N> joint_indices);
>>>>>>> 18295153
 

 private:
  int num_servos_;                         /// The number of motors in the robot
  std::map<int, int> servo_bus_map_;       /// map from servo id to servo bus

  // std::vector<JointMoteus> joints_; /// Joint vector for the robot, owns all state information
  std::vector< std::shared_ptr<JointMoteus>> joints_;
  std::vector<std::reference_wrapper<const float>> positions_;  /// Vector of the motor positions (references to the members of joints_)
  std::vector<std::reference_wrapper<const float>> velocities_; /// Vector of the motor velocities (references to the members of joints_)
  std::vector<std::reference_wrapper<const float>> torque_cmd_; /// Vector of the torque command sent to motors (references to the members of joints_)
  std::vector<std::reference_wrapper<const ::mjbots::moteus::Mode>> modes_; /// Vector of current moteus modes (references to the members of joints_)
  
  std::shared_ptr<bool> timeout_ = std::make_shared<bool>(false);                   /// True if communication has timed out
  u_int64_t cycle_count_ = 0;               /// How many cycles have happened, used for soft Start

  std::vector<::mjbots::moteus::Pi3HatMoteusInterface::ServoCommand> commands_;  /// Vector of servo commands
  std::vector<::mjbots::moteus::Pi3HatMoteusInterface::ServoReply> replies_;     /// Vector of replies
  std::shared_ptr<::mjbots::moteus::Pi3HatMoteusInterface> moteus_interface_;    /// pi3hat interface
  ::mjbots::moteus::Pi3HatMoteusInterface::Data moteus_data_;                    /// Data
  std::future<::mjbots::moteus::Pi3HatMoteusInterface::Output> can_result_;      /// future can result, used to check if
  /// response is ready
  SoftStart soft_start_;                                                      /// Soft Start object

  /*!
   * @brief initialize the command with resolutions
   */
  void InitializeCommand();

  /*!
   * @brief sets command to torque mode
   */
  void PrepareTorqueCommand();

  /*!
   * @brief gets reply the corresponds to id
   * @param replies vector of replies
   * @param id servo id
   * @return the result from servo of id id
   */
  static ::mjbots::moteus::QueryResult Get(const std::vector<::mjbots::moteus::Pi3HatMoteusInterface::ServoReply> &replies,
                                         int id);
};
} // namespace kodlab::mjbots<|MERGE_RESOLUTION|>--- conflicted
+++ resolved
@@ -104,13 +104,6 @@
    */
   std::vector<::mjbots::moteus::Mode> GetJointModes();
 
-<<<<<<< HEAD
-  /*!
-   * @brief accessor for the joints (const)
-   * @return the joints
-   */
-  const std::vector<::kodlab::mjbots::JointMoteus> GetJoints();
-=======
 
   /**
    * @brief Get vector of shared_ptr to joint objects
@@ -128,7 +121,6 @@
    */
   template <size_t N>
   std::vector<std::shared_ptr<::kodlab::mjbots::JointMoteus>> GetJoints(std::array<int,N> joint_indices);
->>>>>>> 18295153
  
 
  private:
