// BSD 3-Clause License
// Copyright (c) 2021 The Trustees of the University of Pennsylvania. All Rights Reserved
// Authors:
// Shane Rozen-Levy <srozen01@seas.upenn.edu>


#pragma once

#include <vector>
#include <map>
#include <future>
#include <memory>
#include "kodlab_mjbots_sdk/moteus_protocol.h"
#include "kodlab_mjbots_sdk/joint_moteus.h"
#include "kodlab_mjbots_sdk/pi3hat_moteus_interface.h"
#include "kodlab_mjbots_sdk/soft_start.h"
#include "kodlab_mjbots_sdk/attitude.h"

namespace kodlab::mjbots {


/*!
 * @brief struct for setting the realtime params for the robot
 */
struct RealtimeParams {
  int can_cpu = 3;   /// Which cpu the can should be on
  int main_cpu = 2;  /// Which cpu the main loop should be on
  int main_rtp = 97; /// The realtime priority of the main thread
  int can_rtp = 98;  /// The realtime priority of the can thread
  int lcm_rtp = 90;
  int lcm_cpu = 0;
};

/*!
 * @brief A class that allows interaction with the Mjbots Moteus Motor Controllers
 * 
 */
class MjbotsRobotInterface  {
 public:

  /*!
   * @brief constructs an mjbots_robot_interface to communicate with a collection of moeteusses
   * @param joint_list a list of shared pointers to joints defining the motors in the robot
   * @param realtime_params the realtime parameters defining cpu and realtime priority
   * @param imu_mounting_deg Orientation of the imu on the pi3hat. Assumes gravity points in the +z direction
   * @param imu_rate_hz Frequency of the imu updates from the pi3hat
   * @param imu_world_offset_deg IMU orientation offset. Useful for re-orienting gravity, etc.
   */
  MjbotsRobotInterface(std::vector<std::shared_ptr<JointMoteus>> joint_list,
                       const RealtimeParams &realtime_params,
                       ::mjbots::pi3hat::Euler imu_mounting_deg = ::mjbots::pi3hat::Euler(),
                       int imu_rate_hz = 1000,
                       ::mjbots::pi3hat::Euler imu_world_offset_deg = ::mjbots::pi3hat::Euler());

  /**
   * @brief Send and recieve initial communications effectively starting the robot
   * 
   */
  void Init();

  /*!
   * @brief Checks to make sure the response is ready and then adds the response to the data members in the robot interface
   * should be called after send command.
   * WARNING this is a blocking function call
   */
  void ProcessReply();

  /*!
   * @brief initiates a cycle of communication with the pi3hat. Sends torques and requests responses.
   * WARNING this is a non blocking function call, to get the response use process reply.
   * WARNING you must call ProcessReply after calling SendCommand before sending the next command
   */
  void SendCommand();
  
  /*!
   * @brief sets the moteus message to be stop, Run this followed by send command to stop the motors
   */
  void SetModeStop();

  /*!
   * @brief Stops the robot by setting and sending stop commands
   */
  void Stop();

  /*!
   * @brief shuts down the can thread
   */
  void Shutdown();

  /*!
   * @brief accessor for the joint modes
   * @return the joint modes
   */
  std::vector<::mjbots::moteus::Mode> GetJointModes();

  /*!
   * @brief accessor for the attitude of the robot
   * @return the attitude object for the robot
   */
  const ::kodlab::Attitude<float>& GetAttitude();

  /*!
   * @brief accessor for the attitude of the robot
   * @return the attitude shared pointer for the robot
   */
  std::shared_ptr<::kodlab::Attitude<float>> GetAttitudeSharedPtr();

 private:
  std::vector< std::shared_ptr<JointMoteus>> joints; /// Vector of shared pointers to joints for the robot, shares state information
  int num_joints_ = 0;                               /// Number of joints
  u_int64_t cycle_count_ = 0;                        /// Number of cycles/commands sent

  std::map<int, int> servo_bus_map_;       /// map from servo id to servo bus

  std::vector<std::reference_wrapper<const ::mjbots::moteus::Mode>> modes_; /// Vector of current moteus modes (references to the members of joints_)
  
  std::shared_ptr<bool> timeout_ = std::make_shared<bool>(false);                /// True if communication has timed out

  std::vector<::mjbots::moteus::Pi3HatMoteusInterface::ServoCommand> commands_;  /// Vector of servo commands
  std::vector<::mjbots::moteus::Pi3HatMoteusInterface::ServoReply> replies_;     /// Vector of replies
  std::shared_ptr<::mjbots::moteus::Pi3HatMoteusInterface> moteus_interface_;    /// pi3hat interface
  ::mjbots::moteus::Pi3HatMoteusInterface::Data moteus_data_;                    /// Data
  std::future<::mjbots::moteus::Pi3HatMoteusInterface::Output> can_result_;      /// future can result, used to check if
<<<<<<< HEAD
  /// response is ready
  SoftStart soft_start_;                                                      /// Soft Start object
  std::shared_ptr<::kodlab::Attitude<float>> attitude_;                       /// Robot attitude
=======
                                                                                 /// response is ready
  ::mjbots::pi3hat::Attitude attitude_;                                          /// Robot attitude
>>>>>>> a3a9b3c7

  /*!
   * @brief initialize the command with resolutions
   */
  void InitializeCommand();

  /*!
   * @brief sets command to torque mode
   */
  void PrepareTorqueCommand();

  /*!
   * @brief gets reply the corresponds to id
   * @param replies vector of replies
   * @param id servo id
   * @return the result from servo of id id
   */
  static ::mjbots::moteus::QueryResult Get(const std::vector<::mjbots::moteus::Pi3HatMoteusInterface::ServoReply> &replies,
                                         int id);
};
} // namespace kodlab::mjbots<|MERGE_RESOLUTION|>--- conflicted
+++ resolved
@@ -121,14 +121,8 @@
   std::shared_ptr<::mjbots::moteus::Pi3HatMoteusInterface> moteus_interface_;    /// pi3hat interface
   ::mjbots::moteus::Pi3HatMoteusInterface::Data moteus_data_;                    /// Data
   std::future<::mjbots::moteus::Pi3HatMoteusInterface::Output> can_result_;      /// future can result, used to check if
-<<<<<<< HEAD
-  /// response is ready
-  SoftStart soft_start_;                                                      /// Soft Start object
+                                                                                 /// response is ready
   std::shared_ptr<::kodlab::Attitude<float>> attitude_;                       /// Robot attitude
-=======
-                                                                                 /// response is ready
-  ::mjbots::pi3hat::Attitude attitude_;                                          /// Robot attitude
->>>>>>> a3a9b3c7
 
   /*!
    * @brief initialize the command with resolutions
