--- conflicted
+++ resolved
@@ -112,8 +112,6 @@
    */
   std::vector<::mjbots::moteus::Mode> GetJointModes();
 
-<<<<<<< HEAD
-
   /*!
    * @brief Get sub-vector of shared_ptr to joint objects via a set of indices
    * @param joint_indices set of desired joint indices as std::vector of ints
@@ -143,13 +141,12 @@
    * @return a vector shared pointers to the desired joints
    */
   std::vector<std::shared_ptr<::kodlab::mjbots::JointMoteus>> GetJoints(){return joints;}
-=======
+  
   /*!
    * @brief accessor for the attitude of the robot
    * @return the attitude object for the robot
    */
   ::mjbots::pi3hat::Attitude GetAttitude();
->>>>>>> 3bdf689e
 
  private:
   int num_servos_;                         /// The number of motors in the robot
